--- conflicted
+++ resolved
@@ -1,15 +1,11 @@
 import os
-<<<<<<< HEAD
 import json
-=======
->>>>>>> df70009e
 from datetime import date
 
 from simple_database.exceptions import ValidationError
 from simple_database.config import BASE_DB_FILE_PATH
 
 
-<<<<<<< HEAD
 class BaseRowModel(object):
     def __init__(self, row):
         for key, value in row.items():
@@ -96,32 +92,10 @@
                 field = getattr(self, serializer_name)(field)
             row[column_name] = field
         return row
-=======
-class Table(object):
-
-    def __init__(self, db, name, columns=None):
-        pass
-
-    def insert(self, *args):
-        pass
-
-    def query(self, **kwargs):
-        pass
-
-    def all(self):
-        pass
-
-    def count(self):
-        pass
-
-    def describe(self):
-        pass
->>>>>>> df70009e
 
 
 class DataBase(object):
     def __init__(self, name):
-<<<<<<< HEAD
         self.name = name
         self.db_filepath = os.path.join(BASE_DB_FILE_PATH, self.name)
         self.tables = self._read_tables()
@@ -152,37 +126,17 @@
         return self.tables
 
 
-
-def create_database(db_name):
-=======
-        pass
-
-    @classmethod
-    def create(cls, name):
-        pass
-
-    def create_table(self, table_name, columns):
-        pass
-
-    def show_tables(self):
-        pass
-
-
 def create_database(db_name):
     """
     Creates a new DataBase object and returns the connection object
     to the brand new database.
     """
->>>>>>> df70009e
     DataBase.create(db_name)
     return connect_database(db_name)
 
 
 def connect_database(db_name):
-<<<<<<< HEAD
-=======
     """
     Connectes to an existing database, and returns the connection object.
     """
->>>>>>> df70009e
     return DataBase(name=db_name)